--- conflicted
+++ resolved
@@ -1,5 +1,4 @@
 CREATE EXTENSION pg_stat_monitor;
-<<<<<<< HEAD
 SELECT pg_stat_monitor_reset();
  pg_stat_monitor_reset 
 -----------------------
@@ -36,284 +35,5 @@
 -----------------------
  
 (1 row)
-=======
-\x
-SELECT  name
-        , setting
-        , unit
-        , category
-        , short_desc
-        , extra_desc
-        , context
-        , vartype
-        , source
-        , min_val
-        , max_val
-        , enumvals
-        , boot_val
-        , reset_val
-        , sourcefile
-        , sourceline
-        , pending_restart 
-FROM    pg_settings
-WHERE   name     LIKE     'pg_stat_monitor.%'
-        AND name NOT LIKE 'pg_stat_monitor.pgsm_track_planning'
-ORDER
-BY      name
-COLLATE "C";
--[ RECORD 1 ]---+---------------------------------------------------------------------------------------------------------
-name            | pg_stat_monitor.pgsm_bucket_time
-setting         | 60
-unit            | 
-category        | Customized Options
-short_desc      | Sets the time in seconds per bucket.
-extra_desc      | 
-context         | postmaster
-vartype         | integer
-source          | default
-min_val         | 1
-max_val         | 2147483647
-enumvals        | 
-boot_val        | 60
-reset_val       | 60
-sourcefile      | 
-sourceline      | 
-pending_restart | f
--[ RECORD 2 ]---+---------------------------------------------------------------------------------------------------------
-name            | pg_stat_monitor.pgsm_enable_query_plan
-setting         | off
-unit            | 
-category        | Customized Options
-short_desc      | Enable/Disable query plan monitoring
-extra_desc      | 
-context         | user
-vartype         | bool
-source          | default
-min_val         | 
-max_val         | 
-enumvals        | 
-boot_val        | off
-reset_val       | off
-sourcefile      | 
-sourceline      | 
-pending_restart | f
--[ RECORD 3 ]---+---------------------------------------------------------------------------------------------------------
-name            | pg_stat_monitor.pgsm_extract_comments
-setting         | off
-unit            | 
-category        | Customized Options
-short_desc      | Enable/Disable extracting comments from queries.
-extra_desc      | 
-context         | user
-vartype         | bool
-source          | default
-min_val         | 
-max_val         | 
-enumvals        | 
-boot_val        | off
-reset_val       | off
-sourcefile      | 
-sourceline      | 
-pending_restart | f
--[ RECORD 4 ]---+---------------------------------------------------------------------------------------------------------
-name            | pg_stat_monitor.pgsm_histogram_buckets
-setting         | 10
-unit            | 
-category        | Customized Options
-short_desc      | Sets the maximum number of histogram buckets
-extra_desc      | 
-context         | postmaster
-vartype         | integer
-source          | default
-min_val         | 2
-max_val         | 50
-enumvals        | 
-boot_val        | 10
-reset_val       | 10
-sourcefile      | 
-sourceline      | 
-pending_restart | f
--[ RECORD 5 ]---+---------------------------------------------------------------------------------------------------------
-name            | pg_stat_monitor.pgsm_histogram_max
-setting         | 100000
-unit            | 
-category        | Customized Options
-short_desc      | Sets the time in millisecond.
-extra_desc      | 
-context         | postmaster
-vartype         | integer
-source          | default
-min_val         | 10
-max_val         | 2147483647
-enumvals        | 
-boot_val        | 100000
-reset_val       | 100000
-sourcefile      | 
-sourceline      | 
-pending_restart | f
--[ RECORD 6 ]---+---------------------------------------------------------------------------------------------------------
-name            | pg_stat_monitor.pgsm_histogram_min
-setting         | 0
-unit            | 
-category        | Customized Options
-short_desc      | Sets the time in millisecond.
-extra_desc      | 
-context         | postmaster
-vartype         | integer
-source          | default
-min_val         | 0
-max_val         | 2147483647
-enumvals        | 
-boot_val        | 0
-reset_val       | 0
-sourcefile      | 
-sourceline      | 
-pending_restart | f
--[ RECORD 7 ]---+---------------------------------------------------------------------------------------------------------
-name            | pg_stat_monitor.pgsm_max
-setting         | 100
-unit            | MB
-category        | Customized Options
-short_desc      | Sets the maximum size of shared memory in (MB) used for statement's metadata tracked by pg_stat_monitor.
-extra_desc      | 
-context         | postmaster
-vartype         | integer
-source          | default
-min_val         | 1
-max_val         | 1000
-enumvals        | 
-boot_val        | 100
-reset_val       | 100
-sourcefile      | 
-sourceline      | 
-pending_restart | f
--[ RECORD 8 ]---+---------------------------------------------------------------------------------------------------------
-name            | pg_stat_monitor.pgsm_max_buckets
-setting         | 10
-unit            | 
-category        | Customized Options
-short_desc      | Sets the maximum number of buckets.
-extra_desc      | 
-context         | postmaster
-vartype         | integer
-source          | default
-min_val         | 1
-max_val         | 10
-enumvals        | 
-boot_val        | 10
-reset_val       | 10
-sourcefile      | 
-sourceline      | 
-pending_restart | f
--[ RECORD 9 ]---+---------------------------------------------------------------------------------------------------------
-name            | pg_stat_monitor.pgsm_normalized_query
-setting         | off
-unit            | 
-category        | Customized Options
-short_desc      | Selects whether save query in normalized format.
-extra_desc      | 
-context         | user
-vartype         | bool
-source          | default
-min_val         | 
-max_val         | 
-enumvals        | 
-boot_val        | off
-reset_val       | off
-sourcefile      | 
-sourceline      | 
-pending_restart | f
--[ RECORD 10 ]--+---------------------------------------------------------------------------------------------------------
-name            | pg_stat_monitor.pgsm_overflow_target
-setting         | 1
-unit            | 
-category        | Customized Options
-short_desc      | Sets the overflow target for pg_stat_monitor
-extra_desc      | 
-context         | postmaster
-vartype         | integer
-source          | default
-min_val         | 0
-max_val         | 1
-enumvals        | 
-boot_val        | 1
-reset_val       | 1
-sourcefile      | 
-sourceline      | 
-pending_restart | f
--[ RECORD 11 ]--+---------------------------------------------------------------------------------------------------------
-name            | pg_stat_monitor.pgsm_query_max_len
-setting         | 2048
-unit            | 
-category        | Customized Options
-short_desc      | Sets the maximum length of query.
-extra_desc      | 
-context         | postmaster
-vartype         | integer
-source          | default
-min_val         | 1024
-max_val         | 2147483647
-enumvals        | 
-boot_val        | 2048
-reset_val       | 2048
-sourcefile      | 
-sourceline      | 
-pending_restart | f
--[ RECORD 12 ]--+---------------------------------------------------------------------------------------------------------
-name            | pg_stat_monitor.pgsm_query_shared_buffer
-setting         | 20
-unit            | MB
-category        | Customized Options
-short_desc      | Sets the maximum size of shared memory in (MB) used for query tracked by pg_stat_monitor.
-extra_desc      | 
-context         | postmaster
-vartype         | integer
-source          | default
-min_val         | 1
-max_val         | 10000
-enumvals        | 
-boot_val        | 20
-reset_val       | 20
-sourcefile      | 
-sourceline      | 
-pending_restart | f
--[ RECORD 13 ]--+---------------------------------------------------------------------------------------------------------
-name            | pg_stat_monitor.pgsm_track
-setting         | top
-unit            | 
-category        | Customized Options
-short_desc      | Selects which statements are tracked by pg_stat_monitor.
-extra_desc      | 
-context         | user
-vartype         | enum
-source          | default
-min_val         | 
-max_val         | 
-enumvals        | {none,top,all}
-boot_val        | top
-reset_val       | top
-sourcefile      | 
-sourceline      | 
-pending_restart | f
--[ RECORD 14 ]--+---------------------------------------------------------------------------------------------------------
-name            | pg_stat_monitor.pgsm_track_utility
-setting         | on
-unit            | 
-category        | Customized Options
-short_desc      | Selects whether utility commands are tracked.
-extra_desc      | 
-context         | user
-vartype         | bool
-source          | default
-min_val         | 
-max_val         | 
-enumvals        | 
-boot_val        | on
-reset_val       | on
-sourcefile      | 
-sourceline      | 
-pending_restart | f
->>>>>>> 96a1d52f
 
-\x
 DROP EXTENSION pg_stat_monitor;