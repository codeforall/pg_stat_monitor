# User Guide

* [Introduction](#introduction)
* [Features](#features)
* [Views](#views)
* [Functions](#functions)
* [Configuration](#configuration)
* [Usage examples](#usage-examples)

## Introduction

This document describes the features, functions and configuration of the ``pg_stat_monitor`` extension and gives some usage examples. For how to install and set up ``pg_stat_monitor``, see [Installation in README](https://github.com/percona/pg_stat_monitor/blob/master/README.md#installation).

## Features

The following are the key features of pg_stat_monitor:

* [Time buckets](#time-buckets),
* [Table and index access statistics per statement](#table-and-index-access-statistics-per-statement),
* Query statistics:
   * [Query and client information](#query-and-client-information),
   * [Query timing information](#query-timing-information),
   * [Query execution plan information](#query-execution-plan-information),
   * [Use of actual data or parameters placeholders in queries](#use-of-actual-data-or-parameters-placeholders-in-queries),
   * [Query type filtering](#query-type-filtering),
   * [Query metadata supporting Google’s Sqlcommentor](#query-metadata),
* [Top query tracking](#top-query-tracking),
* [Relations](#relations) - showing tables involved in a query,
* [Monitoring of queries terminated with ERROR, WARNING and LOG error levels](#monitoring-of-queries-terminated-with-error-warning-and-log-error-levels),
* [Integration with Percona Monitoring and Management (PMM) tool](#integration-with-pmm),
* [Histograms](#histogram) - visual representation of query performance.


### Time buckets

Instead of supplying one set of ever-increasing counts, `pg_stat_monitor` computes stats for a configured number of time intervals; time buckets. This allows for much better data accuracy, especially in the case of high-resolution or unreliable networks.

### Table and index access statistics per statement

`pg_stat_monitor` collects the information about what tables were accessed by a statement. This allows you to identify all queries which access a given table easily.


### Query and client information


`pg_stat_monitor` provides  additional metrics for detailed analysis of query performance from various perspectives, including client connection details like user name, application name, IP address to name a few relevant columns.
With this information, `pg_stat_monitor` enables users to track a query to the originating application. More details about the application or query may be incorporated in the SQL query in a [Google’s Sqlcommenter](https://google.github.io/sqlcommenter/) format.

### Query timing information

Understanding query execution time stats helps you identify what affects query performance and take measures to optimize it. `pg_stat_monitor` collects the total, min, max and average (mean) time it took to execute a particular query and provides this data in separate columns. See the [Query timing information](#usage-examples-query-timing-information) example for the sample output.


### Query execution plan information

Every query has a plan that was constructed for its executing. Collecting the query plan information as well as monitoring query plan timing helps you understand how you can modify the query to optimize its execution. It also helps make communication about the query clearer when discussing query performance with other DBAs and application developers.

See the [Query execution plan](#usage-examples-query-execution-time) example for the sample output.

### Use of actual data or parameters placeholders in queries

You can select whether to see queries with parameters placeholders or actual query data. The benefit of having the full query example is in being able to run the [EXPLAIN](https://www.postgresql.org/docs/current/sql-explain.html) command on it to see how its execution was planned. As a result, you can modify the query to make it run better.

### Query type filtering

`pg_stat_monitor` monitors queries per type (``SELECT``, `INSERT`, `UPDATE` or `DELETE`) and classifies them accordingly in the `cmd_type` column. This way you can separate the queries you are interested in and focus on identifying the issues and optimizing query performance.

See the [Query type filtering example](#usage-examples-query-time-filtering) for the sample output.

### Query metadata

Google’s Sqlcommenter is a useful tool that in a way bridges that gap between ORM libraries and understanding database performance. And ``pg_stat_monitor`` supports it. So, you can now put any key-value data (like what client executed a query or if it is testing vs production query) in the comments in `/* … */` syntax in your SQL statements, and the information will be parsed by `pg_stat_monitor` and made available in the comments column in the `pg_stat_monitor` view. For details on the comments’ syntax, see [Sqlcommenter documentation](https://google.github.io/sqlcommenter/).

To see how it works, see the [Query metadata](#isage-examples-query-metadata) example.

### Top query tracking

Using functions is common. While running, functions can execute queries internally. `pg_stat_monitor` not only keeps track of all executed queries within a function, but also marks that function as top query.

Top query indicates the main query. To illustrate, for the SELECT query that is invoked within a function, the top query is calling this function.

This enables you to backtrack to the originating function and thus simplifies the tracking and analysis.

Find more details in the [usage example](#usage-examples-function-execution-tracking).

### Relations

`pg_stat_monitor` provides the list of tables involved in the query in the relations column. This reduces time on identifying the tables and simplifies the analysis.

### Monitoring queries terminated with ERROR, WARNING and LOG error levels

Monitoring queries that terminate with ERROR, WARNING, LOG states can give useful information to debug an issue. Such messages have the error level (`elevel`), error code (`sqlcode`), and error message (`message`).  `pg_stat_monitor` collects all this information and aggregates it so that you can measure performance for successful and failed queries separately, as well as understand why a particular query failed to execute successfully.

### Integration with PMM

To timely identify and react on issues, performance should be automated and alerts should be sent when an issue occurs. There are many monitoring tools available for PostgreSQL, some of them (like Nagios) supporting custom metrics provided via extensions. Though you can integrate `pg_stat_monitor` with these tools, it natively supports integration with Percona Management and Monitoring (PMM). This integration allows you to enjoy all the features provided by both solutions: advanced statistics data provided by `pg_stat_monitor` and automated monitoring with data visualization on dashboards, security threat checks and alerting, available in PMM out of the box.

To learn how to integrate pg_stat_monitor with PMM, see [Configure pg_stat_monitor in PMM](https://www.percona.com/doc/percona-monitoring-and-management/2.x/setting-up/client/postgresql.html#pg_stat_monitor)

### Histogram

Histogram (the `resp_calls` parameter) provides a visual representation of query performance. With the help of the histogram function, you can view a timing/calling data histogram in response to an SQL query.

Learn more about using histograms from the [usage example](#usage-examples-histogram).

## Views

`pg_stat_monitor` provides the following views:
* `pg_stat_monitor` is the view where statistics data is presented.
* `pg_stat_monitor_settings` view shows available configuration options which you can change.

### `pg_stat_monitor` view

The statistics gathered by the module are made available via the view named `pg_stat_monitor`. This view contains one row for each distinct combination of metrics and whether it is a top-level statement or not (up to the maximum number of distinct statements that the module can track). For details about available counters, refer to the [`pg_stat_monitor` view reference](https://github.com/percona/pg_stat_monitor/blob/master/docs/REFERENCE.md).

The following are the primary keys for pg_stat_monitor:

* `bucket`,
* `userid`,
* `dbid`,
* `client_ip`,
* `application_name`.

A new row is created for each key in the `pg_stat_monitor` view.

`pg_stat_monitor` inherits the metrics available in `pg_stat_statements`, plus provides additional ones. See the [`pg_stat_monitor` vs `pg_stat_statements` comparison](https://github.com/percona/pg_stat_monitor/blob/master/docs/REFERENCE.md) for details.

For security reasons, only superusers and members of the `pg_read_all_stats` role are allowed to see the SQL text and `queryid` of queries executed by other users. Other users can see the statistics, however, if the view has been installed in their database.

### pg_stat_monitor_settings view

The `pg_stat_monitor_settings` view shows one row per `pg_stat_monitor` configuration parameter. It displays configuration parameter name, value, default value, description, minimum and maximum values, and whether a restart is required for a change in value to be effective.

## Functions

### pg_stat_monitor_reset()

This function resets all the statistics and clears the view. Eventually, the function will delete all the previous data.

### pg_stat_monitor_version()
This function provides the build version of `pg_stat_monitor` version.

```
postgres=# select pg_stat_monitor_version();
 pg_stat_monitor_version
-------------------------
 devel
(1 row)
```

### histogram(bucket id, query id)

It is used to generate the histogram, you can refer to histogram sections.

## Configuration

Use the following command to view available configuration parameters in the `pg_stat_monitor_settings` view:

```sql
SELECT * FROM pg_stat_monitor_settings;
```

To amend the `pg_stat_monitor` configuration, use the General Configuration Unit (GCU) system. Some configuration parameters require the server restart and should be set before the server startup. These must be set in the `postgresql.conf` file. Other parameters do not require server restart and can be set permanently either in the `postgresql.conf` or from the client (`psql`) using the SET or ALTER SYSTEM SET commands.

The following table shows setup options for each configuration parameter and whether the server restart is required to apply the parameter's value:

| Parameter Name                                |  postgresql.conf   | SET | ALTER SYSTEM SET  |  server restart   | configuration reload
| ----------------------------------------------|--------------------|-----|-------------------|-------------------|---------------------
| [pg_stat_monitor.pgsm_max](#pg-stat-monitorpgsm-max) | :heavy_check_mark: | :x:                |:x:                |:heavy_check_mark: | :x:
| [pg_stat_monitor.pgsm_query_max_len](#pg-stat-monitorpgsm-query-max-len)            | :heavy_check_mark: | :x:                |:x:                |:heavy_check_mark: | :x:
| [pg_stat_monitor.pgsm_enable](#pg-stat-monitorpgsm-enable)                   | :heavy_check_mark: | :x:                |:heavy_check_mark: |:x: | :x:
| [pg_stat_monitor.pgsm_track_utility](#pg-stat-monitorpgsm-track-utility)            | :heavy_check_mark: | :heavy_check_mark: |:heavy_check_mark: |:x: | :heavy_check_mark:
| [pg_stat_monitor.pgsm_normalized_query](#pg-stat-monitorpgsm-normalized-query)         | :heavy_check_mark: | :heavy_check_mark: |:heavy_check_mark: |:x: | :heavy_check_mark:
| [pg_stat_monitor.pgsm_max_buckets](#pg-stat-monitorpgsm-max-buckets)              | :heavy_check_mark: | :x:                |:x:                |:heavy_check_mark: | :heavy_check_mark:
| [pg_stat_monitor.pgsm_bucket_time](#pg-stat-monitorpgsm-bucket-time)              | :heavy_check_mark: | :x:                |:x:                |:heavy_check_mark: | :x:
| [pg_stat_monitor.pgsm_object_cache](#pg-stat-monitorpgsm-object-cache)             | :heavy_check_mark: | :x:                |:x:                |:heavy_check_mark: | :x:
| [pg_stat_monitor.pgsm_histogram_min](#pg-stat-monitorpgsm-histogram-min) | :heavy_check_mark: | :x:                |:x:                |:heavy_check_mark: | :x:
| [pg_stat_monitor.pgsm_histogram_max](#pg-stat-monitorpgsm-histogram-max)        | :heavy_check_mark: | :x:                |:x:                |:heavy_check_mark: | :x:
| [pg_stat_monitor.pgsm_histogram_buckets](#pg-stat-monitorpgsm-histogram-buckets)   | :heavy_check_mark: | :x:                |:x:                |:heavy_check_mark: | :x:
| [pg_stat_monitor.pgsm_query_shared_buffer](#pg-stat-monitorpgsm-query-shared-buffer)      | :heavy_check_mark: | :x:                |:x:                |:heavy_check_mark: | :x:
| [pg_stat_monitor.pgsm_overflow_target](#pg-stat-monitorpgsm-overflow-target) | :heavy_check_mark:   |  :x:  |  :x:  |   :heavy_check_mark: |  :x:  |
| [pg_stat_monitor.pgsm_enable_query_plan](pg-stat-monitorpgsm-enable-query-plan)  | :heavy_check_mark:   |  :x:  |  :x:  |   :heavy_check_mark: |  :x:  |
| [pg_stat_monitor.pgsm_track_planning](#pg-stat-monitorpgsm-track-planning) | :heavy_check_mark:   |  :x:  |  :x:  |   :heavy_check_mark: |  :x:  |

#### Parameters description:


##### pg_stat_monitor.pgsm_max

Values:
- Min: 1
- Max: 1000
- Default: 100

<<<<<<< HEAD
This parameter defines the limit of shared memory (in MB) for ``pg_stat_monitor``. This memory is used by buckets in a circular manner. The memory is divided between the buckets equally, at the start of the PostgreSQL. Requires the server restart.
=======
**`relations`**: The list of tables involved in the query
Views will be added with * like VIEW_NAME*
>>>>>>> 28efbc90

##### pg_stat_monitor.pgsm_query_max_len

Values:
- Min: 1024
- Max: 2147483647
- Default: 1024

Sets the maximum size of the query. This parameter can only be set at the start of PostgreSQL. For long queries, the query is truncated to that particular length. This is to avoid unnecessary usage of shared memory. Requires the server restart.

##### pg_stat_monitor.pgsm_enable

Type: boolean. Default: 1

Enables or disables the monitoring. "Disable" (0) means that ``pg_stat_monitor`` will not collect the statistics for the whole cluster.

##### pg_stat_monitor.pgsm_track_utility

Type: boolean. Default: 1

This parameter controls whether utility commands are tracked by the module. Utility commands are all those other than ``SELECT``, ``INSERT``, ``UPDATE``, and ``DELETE``.

##### pg_stat_monitor.pgsm_normalized_query

Type: boolean. Default: 1

By default, the query shows the actual parameter instead of the placeholder. It is quite useful when users want to use that query and try to run that query to check the abnormalities. But in most cases users like the queries with a placeholder. This parameter is used to toggle between the two said options.

##### pg_stat_monitor.pgsm_max_buckets

Values:
- Min: 1
- Max: 10
- Default: 10

``pg_stat_monitor`` accumulates the information in the form of buckets. All the aggregated information is bucket based. This parameter is used to set the number of buckets the system can have. For example, if this parameter is set to 2, then the system will create two buckets. First, the system will add all the information into the first bucket. After its lifetime (defined in the [pg_stat_monitor.pgsm_bucket_time](#pg-stat-monitorpgsm-bucket-time) parameter) expires, it will switch to the second bucket, reset all the counters and repeat the process.

Requires the server restart.

#### pg_stat_monitor.pgsm_bucket_time

Values:
- Min: 1
- Max: 2147483647
- Default: 300

This parameter is used to set the lifetime of the bucket. System switches between buckets on the basis of [pg_stat_monitor.pgsm_bucket_time](#pg-stat-monitorpgsm-bucket-time).

Requires the server restart.

##### pg_stat_monitor.pgsm_histogram_min

Values:
- Min: 0
- Max: 2147483647
- Default: 0

``pg_stat_monitor`` also stores the execution time histogram. This parameter is used to set the lower bound of the histogram (in ms).

Requires the server restart.

##### pg_stat_monitor.pgsm_histogram_max

Values:
- Min: 10
- Max: 2147483647
- Default: 100000

This parameter sets the upper bound of the execution time histogram (in ms). Requires the server restart.

##### pg_stat_monitor.pgsm_histogram_buckets

Values:
- Min: 2
- Max: 2147483647
- Default: 10

This parameter sets the maximum number of histogram buckets. Requires the server restart.

##### pg_stat_monitor.pgsm_query_shared_buffer

Values:
- Min: 1
- Max: 10000
- Default: 20

This parameter defines the shared memory limit (in MB) allocated for a query tracked by ``pg_stat_monitor``. Requires the server restart.

##### pg_stat_monitor.pgsm_overflow_target

Type: boolean. Default: 1

Sets the overflow target for the `pg_stat_monitor`. Requires the server restart.

#### pg_stat_monitor.pgsm_enable_query_plan

Type: boolean. Default: 1

Enables or disables query plan monitoring. When the `pgsm_enable_query_plan` is disabled (0), the query plan will not be captured by `pg_stat_monitor`. Enabling it may adversely affect the database performance. Requires the server restart.


##### pg_stat_monitor.pgsm_track_planning

Type: boolean. Default: 0

This parameter instructs ``pg_stat_monitor`` to monitor query planning statistics. Requires the server restart.

## Usage examples

Note that the column names differ depending on the PostgreSQL version you are using. The following usage examples are provided for PostgreSQL version 13.
For versions 11 and 12, please consult the [pg_stat_monitor reference](https://github.com/percona/pg_stat_monitor/blob/master/docs/REFERENCE.md).

### Querying buckets

```sql
<<<<<<< HEAD
postgres=# select bucket, bucket_start_time, query,calls from pg_stat_monitor order by bucket;
-[ RECORD 1 ]-----+------------------------------------------------------------------------------------
bucket | 0
bucket_start_time | 2021-10-22 11:10:00
query | select bucket, bucket_start_time, query,calls from pg_stat_monitor order by bucket;
calls | 1
=======
SELECT relations, query FROM pg_stat_monitor;
      relations      |                                                query                                                 
---------------------+------------------------------------------------------------------------------------------------------
 {test_view*,foo,bar} | select * from test_view
 {foo,bar}           | select * from foo,bar
(2 rows)
>>>>>>> 28efbc90
```

The `bucket` parameter shows the number of a bucket for which a given record belongs.
The `bucket_start_time` shows the start time of the bucket.
`query` shows the actual query text.
`calls` shows how many times a given query was called.

### Query information

**Example 1: Shows the usename, database name, unique queryid hash, query, and the total number of calls of that query.**

```sql
postgres=# SELECT userid,  datname, queryid, substr(query,0, 50) AS query, calls FROM pg_stat_monitor;
 userid  | datname  |     queryid      |                       query                       | calls
---------+----------+------------------+---------------------------------------------------+-------
 vagrant | postgres | 939C2F56E1F6A174 | END                                               |   561
 vagrant | postgres | 2A4437C4905E0E23 | SELECT abalance FROM pgbench_accounts WHERE aid = |   561
 vagrant | postgres | 4EE9ED0CDF143477 | SELECT userid,  datname, queryid, substr(query,$1 |     1
 vagrant | postgres | 8867FEEB8A5388AC | vacuum pgbench_branches                           |     1
 vagrant | postgres | 41D1168FB0733CAB | select count(*) from pgbench_branches             |     1
 vagrant | postgres | E5A889A8FF37C2B1 | UPDATE pgbench_accounts SET abalance = abalance + |   561
 vagrant | postgres | 4876BBA9A8FCFCF9 | truncate pgbench_history                          |     1
 vagrant | postgres | 22B76AE84689E4DC | INSERT INTO pgbench_history (tid, bid, aid, delta |   561
 vagrant | postgres | F6DA9838660825CA | vacuum pgbench_tellers                            |     1
 vagrant | postgres | 214646CE6F9B1A85 | BEGIN                                             |   561
 vagrant | postgres | 27462943E814C5B5 | UPDATE pgbench_tellers SET tbalance = tbalance +  |   561
 vagrant | postgres | 4F66D46F3D4151E  | SELECT userid,  dbid, queryid, substr(query,0, 50 |     1
 vagrant | postgres | 6A02C123488B95DB | UPDATE pgbench_branches SET bbalance = bbalance + |   561
(13 rows)

```

**Example 2: Shows the connected application details.**

```sql
postgres=# SELECT application_name, client_ip, substr(query,0,100) as query FROM pg_stat_monitor;
 application_name | client_ip |                                                query
------------------+-----------+-----------------------------------------------------------------------------------------------------
 pgbench          | 127.0.0.1 | truncate pgbench_history
 pgbench          | 127.0.0.1 | SELECT abalance FROM pgbench_accounts WHERE aid = $1
 pgbench          | 127.0.0.1 | UPDATE pgbench_accounts SET abalance = abalance + $1 WHERE aid = $2
 pgbench          | 127.0.0.1 | BEGIN;
 pgbench          | 127.0.0.1 | INSERT INTO pgbench_history (tid, bid, aid, delta, mtime) VALUES ($1, $2, $3, $4, CURRENT_TIMESTAMP
 pgbench          | 127.0.0.1 | END;
 pgbench          | 127.0.0.1 | vacuum pgbench_branches
 pgbench          | 127.0.0.1 | UPDATE pgbench_tellers SET tbalance = tbalance + $1 WHERE tid = $2
 pgbench          | 127.0.0.1 | vacuum pgbench_tellers
 pgbench          | 127.0.0.1 | UPDATE pgbench_branches SET bbalance = bbalance + $1 WHERE bid = $2
 pgbench          | 127.0.0.1 | select o.n, p.partstrat, pg_catalog.count(i.inhparent) from pg_catalog.pg_class as c join pg_catalo
 psql             | 127.0.0.1 | SELECT application_name, client_ip, substr(query,$1,$2) as query FROM pg_stat_monitor
 pgbench          | 127.0.0.1 | select count(*) from pgbench_branches
(13 rows)

```

### Query timing information

```sql
SELECT  userid,  total_time, min_time, max_time, mean_time, query FROM pg_stat_monitor;
 userid |     total_time     |      min_time      |      max_time      |     mean_time      |                              query
--------+--------------------+--------------------+--------------------+--------------------+------------------------------------------------------------------
     10 |               0.14 |               0.14 |               0.14 |               0.14 | select * from pg_stat_monitor_reset()
     10 |               0.19 |               0.19 |               0.19 |               0.19 | select userid,  dbid, queryid, query from pg_stat_monitor
     10 |               0.30 |               0.13 |               0.16 |               0.15 | select bucket, bucket_start_time, query from pg_stat_monitor
     10 |               0.29 |               0.29 |               0.29 |               0.29 | select userid,  dbid, queryid, query, calls from pg_stat_monitor
     10 |           11277.79 |           11277.79 |           11277.79 |
```

### Query execution plan

```sql
postgres=# SELECT substr(query,0,50), query_plan from pg_stat_monitor limit 10;
                      substr                       |                                                  query_plan
---------------------------------------------------+---------------------------------------------------------------------------------------------------------------
 select o.n, p.partstrat, pg_catalog.count(i.inhpa | Limit                                                                                                        +
                                                   |   ->  GroupAggregate                                                                                         +
                                                   |         Group Key: (array_position(current_schemas(true), n.nspname)), p.partstrat                           +
                                                   |         ->  Sort                                                                                             +
                                                   |               Sort Key: (array_position(current_schemas(true), n.nspname)), p.partstrat                      +
                                                   |               ->  Nested Loop Left Join                                                                      +
                                                   |                     ->  Nested Loop Left Join                                                                +
                                                   |                           ->  Nested Loop                                                                    +
                                                   |                                 Join Filter: (c.relnamespace = n.oid)                                        +
                                                   |                                 ->  Index Scan using pg_class_relname_nsp_index on pg_class c                +
                                                   |                                       Index Cond: (relname = 'pgbench_accounts'::name)                       +
                                                   |                                 ->  Seq Scan on pg_namespace n                                               +
                                                   |                                       Filter: (array_position(current_schemas(true), nspname) IS NOT NULL)   +
                                                   |                           ->  Index Scan using pg_partitioned_table_partrelid_index on pg_partitioned_table p+
                                                   |                                 Index Cond: (partrelid = c.oid)                                              +
                                                   |                     ->  Bitmap Heap Scan on pg_inherits i                                                    +
                                                   |                           R
 SELECT abalance FROM pgbench_accounts WHERE aid = | Index Scan using pgbench_accounts_pkey on pgbench_accounts                                                   +
                                                   |   Index Cond: (aid = 102232)
 BEGIN;                                            |
 END;                                              |
 SELECT substr(query,$1,$2), query_plan from pg_st |
 SELECT substr(query,$1,$2),calls, planid,query_pl | Limit                                                                                                        +
                                                   |   ->  Subquery Scan on pg_stat_monitor                                                                       +
                                                   |         ->  Result                                                                                           +
                                                   |               ->  Sort                                                                                       +
                                                   |                     Sort Key: p.bucket_start_time                                                            +
                                                   |                     ->  Hash Join                                                                            +
                                                   |                           Hash Cond: (p.dbid = d.oid)                                                        +
                                                   |                           ->  Function Scan on pg_stat_monitor_internal p                                    +
                                                   |                           ->  Hash                                                                           +
                                                   |                                 ->  Seq Scan on pg_database d                                                +
                                                   |               SubPlan 1                                                                                      +
                                                   |                 ->  Function Scan on pg_stat_monitor_internal s                                              +
                                                   |                       Filter: (queryid = p.top_queryid)
 select count(*) from pgbench_branches             | Aggregate                                                                                                    +
                                                   |   ->  Seq Scan on pgbench_branches
 UPDATE pgbench_tellers SET tbalance = tbalance +  |
 vacuum pgbench_tellers                            |
 UPDATE pgbench_accounts SET abalance = abalance + |
(10 rows)
```

The `plan` column does not contain costing, width and other values. This is an expected behavior as each row is an accumulation of statistics based on `plan` and amongst other key columns. Plan is only available when the `pgsm_enable_query_plan` configuration parameter is enabled.

### Query metadata

The `comments` column contains any text wrapped in `“/*”` and `“*/”` comment tags. The `pg_stat_monitor` extension picks up these comments and makes them available in the comments column. Please note that only the latest comment value is preserved per row. The comments may be put in any format that can be parsed by a tool.

```sql
CREATE EXTENSION hstore;
CREATE FUNCTION text_to_hstore(s text) RETURNS hstore AS $$
BEGIN
    RETURN hstore(s::text[]);
EXCEPTION WHEN OTHERS THEN
    RETURN NULL;
END; $$ LANGUAGE plpgsql STRICT;

postgres=# SELECT 1 AS num /* { "application", java_app, "real_ip", 192.168.1.1} */;
 num
-----
   1
(1 row)

postgres=# SELECT 1 AS num1,2 AS num2 /* { "application", java_app, "real_ip", 192.168.1.2} */;
 num1 | num2
------+------
    1 |    2
(1 row)

postgres=# SELECT 1 AS num1,2 AS num2, 3 AS num3 /* { "application", java_app, "real_ip", 192.168.1.3} */;
 num1 | num2 | num3
------+------+------
    1 |    2 |    3
(1 row)

postgres=# SELECT 1 AS num1,2 AS num2, 3 AS num3, 4 AS num4 /* { "application", psql_app, "real_ip", 192.168.1.3} */;
 num1 | num2 | num3 | num4
------+------+------+------
    1 |    2 |    3 |    4
(1 row)

postgres=# select query, text_to_hstore(comments) as comments_tags from pg_stat_monitor;
                                                     query                                                     |                    comments_tags
---------------------------------------------------------------------------------------------------------------+-----------------------------------------------------
 SELECT $1 AS num /* { "application", psql_app, "real_ip", 192.168.1.3) */                                     | "real_ip"=>"192.168.1.1", "application"=>"java_app"
 SELECT pg_stat_monitor_reset();                                                                               |
 select query, comments, text_to_hstore(comments) from pg_stat_monitor;                                        |
 SELECT $1 AS num1,$2 AS num2, $3 AS num3 /* { "application", java_app, "real_ip", 192.168.1.3} */             | "real_ip"=>"192.168.1.3", "application"=>"java_app"
 select query, text_to_hstore(comments) as comments_tags from pg_stat_monitor;                                 |
 SELECT $1 AS num1,$2 AS num2 /* { "application", java_app, "real_ip", 192.168.1.2} */                         | "real_ip"=>"192.168.1.2", "application"=>"java_app"
 SELECT $1 AS num1,$2 AS num2, $3 AS num3, $4 AS num4 /* { "application", psql_app, "real_ip", 192.168.1.3} */ | "real_ip"=>"192.168.1.3", "application"=>"psql_app"
(7 rows)

postgres=# select query, text_to_hstore(comments)->'application' as application_name from pg_stat_monitor;
                                                     query                                                     | application_name
---------------------------------------------------------------------------------------------------------------+----------
 SELECT $1 AS num /* { "application", psql_app, "real_ip", 192.168.1.3) */                                     | java_app
 SELECT pg_stat_monitor_reset();                                                                               |
 select query, text_to_hstore(comments)->"real_ip" as comments_tags from pg_stat_monitor;                      |
 select query, text_to_hstore(comments)->$1 from pg_stat_monitor                                               |
 select query, text_to_hstore(comments) as comments_tags from pg_stat_monitor;                                 |
 select query, text_to_hstore(comments)->"application" as comments_tags from pg_stat_monitor;                  |
 SELECT $1 AS num1,$2 AS num2 /* { "application", java_app, "real_ip", 192.168.1.2} */                         | java_app
 SELECT $1 AS num1,$2 AS num2, $3 AS num3 /* { "application", java_app, "real_ip", 192.168.1.3} */             | java_app
 select query, comments, text_to_hstore(comments) from pg_stat_monitor;                                        |
 SELECT $1 AS num1,$2 AS num2, $3 AS num3, $4 AS num4 /* { "application", psql_app, "real_ip", 192.168.1.3} */ | psql_app
(10 rows)

postgres=# select query, text_to_hstore(comments)->'real_ip' as real_ip from pg_stat_monitor;
                                                     query                                                     |  real_ip
---------------------------------------------------------------------------------------------------------------+-------------
 SELECT $1 AS num /* { "application", psql_app, "real_ip", 192.168.1.3) */                                     | 192.168.1.1
 SELECT pg_stat_monitor_reset();                                                                               |
 select query, text_to_hstore(comments)->"real_ip" as comments_tags from pg_stat_monitor;                      |
 select query, text_to_hstore(comments)->$1 from pg_stat_monitor                                               |
 select query, text_to_hstore(comments) as comments_tags from pg_stat_monitor;                                 |
 select query, text_to_hstore(comments)->"application" as comments_tags from pg_stat_monitor;                  |
 SELECT $1 AS num1,$2 AS num2 /* { "application", java_app, "real_ip", 192.168.1.2} */                         | 192.168.1.2
 SELECT $1 AS num1,$2 AS num2, $3 AS num3 /* { "application", java_app, "real_ip", 192.168.1.3} */             | 192.168.1.3
 select query, comments, text_to_hstore(comments) from pg_stat_monitor;                                        |
 SELECT $1 AS num1,$2 AS num2, $3 AS num3, $4 AS num4 /* { "application", psql_app, "real_ip", 192.168.1.3} */ | 192.168.1.3
(10 rows)
```

### Query type filtering

``pg_stat_monitor`` monitors queries per type (SELECT, INSERT, UPDATE OR DELETE) and classifies them accordingly in the ``cmd_type`` column thus reducing your efforts.

```sql
postgres=# SELECT bucket, substr(query,0, 50) AS query, cmd_type FROM pg_stat_monitor WHERE elevel = 0;
 bucket |                       query                       | cmd_type
--------+---------------------------------------------------+----------
      4 | END                                               |
      4 | SELECT abalance FROM pgbench_accounts WHERE aid = | SELECT
      4 | vacuum pgbench_branches                           |
      4 | select count(*) from pgbench_branches             | SELECT
      4 | UPDATE pgbench_accounts SET abalance = abalance + | UPDATE
      4 | truncate pgbench_history                          |
      4 | INSERT INTO pgbench_history (tid, bid, aid, delta | INSERT
      5 | SELECT relations query FROM pg_stat_monitor       | SELECT
      9 | SELECT bucket, substr(query,$1, $2) AS query, cmd |
      4 | vacuum pgbench_tellers                            |
      4 | BEGIN                                             |
      5 | SELECT relations,query FROM pg_stat_monitor       | SELECT
      4 | UPDATE pgbench_tellers SET tbalance = tbalance +  | UPDATE
      4 | UPDATE pgbench_branches SET bbalance = bbalance + | UPDATE
(14 rows)
```

### Queries terminated with errors

```sql
SELECT substr(query,0,50) AS query, decode_error_level(elevel) AS elevel,sqlcode, calls, substr(message,0,50) message
FROM pg_stat_monitor;
                       query                       | elevel | sqlcode | calls |                      message
---------------------------------------------------+--------+---------+-------+---------------------------------------------------
 select substr(query,$1,$2) as query, decode_error |        |       0 |     1 |
 select bucket,substr(query,$1,$2),decode_error_le |        |       0 |     3 |
                                                   | LOG    |       0 |     1 | database system is ready to accept connections
 select 1/0;                                       | ERROR  |     130 |     1 | division by zero
                                                   | LOG    |       0 |     1 | database system was shut down at 2020-11-11 11:37
 select $1/$2                                      |        |       0 |     1 |
(6 rows)
          11277.79 | SELECT * FROM foo
```

### Histogram

Histogram (the `resp_calls` parameter) provides a visual representation of query performance. With the help of the histogram function, you can view a timing/calling data histogram in response to a SQL query.


```sql
SELECT resp_calls, query FROM pg_stat_monitor;
                    resp_calls                    |                 query                                        
--------------------------------------------------+----------------------------------------------
{1," 0"," 0"," 0"," 0"," 0"," 0"," 0"," 0"," 0"} | select client_ip, query from pg_stat_monitor
{3," 0"," 0"," 0"," 0"," 0"," 0"," 0"," 0"," 1"} | select * from pg_stat_monitor_reset()
{3," 0"," 0"," 0"," 0"," 0"," 0"," 0"," 0"," 1"} | SELECT * FROM foo

postgres=# SELECT * FROM histogram(0, 'F44CD1B4B33A47AF') AS a(range TEXT, freq INT, bar TEXT);
       range        | freq |              bar
--------------------+------+--------------------------------
  (0 - 3)}          |    2 | ■■■■■■■■■■■■■■■■■■■■■■■■■■■■■■
  (3 - 10)}         |    0 |
  (10 - 31)}        |    1 | ■■■■■■■■■■■■■■■
  (31 - 100)}       |    0 |
  (100 - 316)}      |    0 |
  (316 - 1000)}     |    0 |
  (1000 - 3162)}    |    0 |
  (3162 - 10000)}   |    0 |
  (10000 - 31622)}  |    0 |
  (31622 - 100000)} |    0 |
(10 rows)
```

There are 10 time based buckets of the time **`pg_stat_monitor.pgsm_respose_time_step`** in the field ``resp_calls``. The value in the field shows how many queries run in that period of time.

### Top query tracking

In the following example we create a function `add2` that adds one parameter value to another one and call this function to calculate 1+2.


```sql
CREATE OR REPLACE function add2(int, int) RETURNS int as
$$
BEGIN
	return (select $1 + $2);
END;
$$ language plpgsql;

SELECT add2(1,2);
 add2
-----
   3
(1 row)

The ``pg_stat_monitor`` view shows all executed queries and shows the very first query in a row - calling the `add2` function.

postgres=# SELECT queryid, top_queryid, query, top_query FROM pg_stat_monitor;
     queryid      |   top_queryid    |                       query.                           |     top_query
------------------+------------------+-------------------------------------------------------------------------+-------------------
 3408CA84B2353094 |                  | select add2($1,$2)                                     |
 762B99349F6C7F31 | 3408CA84B2353094 | SELECT (select $1 + $2)                                | select add2($1,$2)
(2 rows)
```

### Relations

**Example 1: List all the table names involved in the query.**

```sql
postgres=# SELECT relations,query FROM pg_stat_monitor;
           relations                  |                                                query
-------------------------------+------------------------------------------------------------------------------------------------------
                                      | END
 {public.pgbench_accounts}            | SELECT abalance FROM pgbench_accounts WHERE aid = $1
                                      | vacuum pgbench_branches
 {public.pgbench_branches}            | select count(*) from pgbench_branches
 {public.pgbench_accounts}            | UPDATE pgbench_accounts SET abalance = abalance + $1 WHERE aid = $2
                                      | truncate pgbench_history
 {public.pgbench_history}             | INSERT INTO pgbench_history (tid, bid, aid, delta, mtime) VALUES ($1, $2, $3, $4, CURRENT_TIMESTAMP)
 {public.pg_stat_monitor,pg_catalog.pg_database} | SELECT relations query FROM pg_stat_monitor
                                      | vacuum pgbench_tellers
                                      | BEGIN
 {public.pgbench_tellers}             | UPDATE pgbench_tellers SET tbalance = tbalance + $1 WHERE tid = $2
 {public.pgbench_branches}            | UPDATE pgbench_branches SET bbalance = bbalance + $1 WHERE bid = $2
(12 rows)
```

**Example 2: List all the views and the name of the table in the view. Here we have a view "test_view"**

```sql
\d+ test_view
                          View "public.test_view"
 Column |  Type   | Collation | Nullable | Default | Storage | Description 
--------+---------+-----------+----------+---------+---------+-------------
 foo_a  | integer |           |          |         | plain   | 
 bar_a  | integer |           |          |         | plain   | 
View definition:
 SELECT f.a AS foo_a,
    b.a AS bar_a
   FROM foo f,
    bar b;
```

Now when we query the ``pg_stat_monitor``, it will show the view name and also all the table names in the view. Note that the view name is followed by an asterisk (*).

```sql
SELECT relations, query FROM pg_stat_monitor;
      relations      |    query                                                 
---------------------+----------------------------------------------------
 {test_view*,foo,bar} | select * from test_view
 {foo,bar}           | select * from foo,bar
(2 rows)
```<|MERGE_RESOLUTION|>--- conflicted
+++ resolved
@@ -192,12 +192,8 @@
 - Max: 1000
 - Default: 100
 
-<<<<<<< HEAD
+
 This parameter defines the limit of shared memory (in MB) for ``pg_stat_monitor``. This memory is used by buckets in a circular manner. The memory is divided between the buckets equally, at the start of the PostgreSQL. Requires the server restart.
-=======
-**`relations`**: The list of tables involved in the query
-Views will be added with * like VIEW_NAME*
->>>>>>> 28efbc90
 
 ##### pg_stat_monitor.pgsm_query_max_len
 
@@ -312,22 +308,13 @@
 
 ### Querying buckets
 
-```sql
-<<<<<<< HEAD
+
 postgres=# select bucket, bucket_start_time, query,calls from pg_stat_monitor order by bucket;
 -[ RECORD 1 ]-----+------------------------------------------------------------------------------------
 bucket | 0
 bucket_start_time | 2021-10-22 11:10:00
 query | select bucket, bucket_start_time, query,calls from pg_stat_monitor order by bucket;
 calls | 1
-=======
-SELECT relations, query FROM pg_stat_monitor;
-      relations      |                                                query                                                 
----------------------+------------------------------------------------------------------------------------------------------
- {test_view*,foo,bar} | select * from test_view
- {foo,bar}           | select * from foo,bar
-(2 rows)
->>>>>>> 28efbc90
 ```
 
 The `bucket` parameter shows the number of a bucket for which a given record belongs.
